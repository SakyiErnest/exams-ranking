--- conflicted
+++ resolved
@@ -1,9 +1,4 @@
-<<<<<<< HEAD
-<<<<<<< HEAD
-This is a [Next.js](https://nextjs.org) project bootstrapped with [`create-next-app`](https://nextjs.org/docs/app/api-reference/cli/create-next-app).
-=======
 Here's your well-structured and properly formatted `README.md` content using GitHub Markdown style:
->>>>>>> f9f83f8c
 
 ---
 
@@ -20,6 +15,7 @@
 ## ✨ Features
 
 ### 🔹 Core Functionality
+
 - **Student Management**: Add, edit, and manage student profiles.
 - **Grade Tracking**: Record and track student grades across subjects.
 - **Performance Analytics**: Visualize student performance using charts and graphs.
@@ -27,12 +23,14 @@
 - **Assessment Calculation**: Compute final scores based on configurable criteria.
 
 ### 🔸 Administrative Features
+
 - **Organization Management**: Create and manage school organizations.
 - **User Management**: Role-based access control for teacher accounts.
 - **Token-Based Registration**: Secure onboarding with one-time token invitations.
 - **Multi-Tenant Architecture**: Isolate data securely between different schools.
 
 ### 🧑‍🏫 User Experience
+
 - **Responsive Design**: Fully functional across desktops, tablets, and smartphones.
 - **Intuitive Interface**: Simple and user-friendly design for educators.
 - **Real-time Updates**: Reactive UI for immediate feedback on changes.
@@ -41,26 +39,21 @@
 
 ## 🛠️ Technology Stack
 
-<<<<<<< HEAD
-Check out our [Next.js deployment documentation](https://nextjs.org/docs/app/building-your-application/deploying) for more details.
-=======
-# exams-ranking
->>>>>>> f96a7319f45c2eb089dc5fde3ff2bc7d9febd210
-=======
-| Layer        | Technology                                 |
-|--------------|---------------------------------------------|
-| **Frontend** | Next.js 15, React 19, TailwindCSS           |
-| **Backend**  | Firebase (Authentication, Firestore)        |
-| **Auth**     | Email/Password, Google OAuth                |
-| **Hosting**  | Vercel (Frontend), Firebase (Backend)       |
-| **Charts**   | Chart.js, React-ChartJS-2                   |
-| **Export**   | XLSX, PDF generation                        |
+| Layer        | Technology                            |
+| ------------ | ------------------------------------- |
+| **Frontend** | Next.js 15, React 19, TailwindCSS     |
+| **Backend**  | Firebase (Authentication, Firestore)  |
+| **Auth**     | Email/Password, Google OAuth          |
+| **Hosting**  | Vercel (Frontend), Firebase (Backend) |
+| **Charts**   | Chart.js, React-ChartJS-2             |
+| **Export**   | XLSX, PDF generation                  |
 
 ---
 
 ## 🚀 Getting Started
 
 ### ✅ Prerequisites
+
 Ensure you have the following installed/setup:
 
 - [Node.js](https://nodejs.org/) v18.x or later
@@ -73,12 +66,14 @@
 ### 📦 Installation
 
 1. **Clone the repository**
+
    ```bash
    git clone https://github.com/SakyiErnest/exams-ranking.git
    cd exams-ranking
    ```
 
 2. **Install dependencies**
+
    ```bash
    npm install
    ```
@@ -116,5 +111,4 @@
 
 ---
 
-Let me know if you’d like a section for **Screenshots**, **Roadmap**, or **Demo Link** added!
->>>>>>> f9f83f8c
+Let me know if you’d like a section for **Screenshots**, **Roadmap**, or **Demo Link** added!